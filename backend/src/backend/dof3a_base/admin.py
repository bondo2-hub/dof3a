--- conflicted
+++ resolved
@@ -10,13 +10,4 @@
 @admin.register(models.Post)
 class PostAdmin(admin.ModelAdmin):
     list_display = ['caption', 'description', 'likes']
-    list_editable = ['likes']
-
-<<<<<<< HEAD
-=======
-
->>>>>>> 660252d4
-@admin.register(models.Comment)
-class PostAdmin(admin.ModelAdmin):
-    list_display = ['author', 'body', 'likes']
     list_editable = ['likes']